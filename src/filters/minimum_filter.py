# coding=utf-8
# Copyright 2018-2020 EVA
#
# Licensed under the Apache License, Version 2.0 (the "License");
# you may not use this file except in compliance with the License.
# You may obtain a copy of the License at
#
#     http://www.apache.org/licenses/LICENSE-2.0
#
# Unless required by applicable law or agreed to in writing, software
# distributed under the License is distributed on an "AS IS" BASIS,
# WITHOUT WARRANTIES OR CONDITIONS OF ANY KIND, either express or implied.
# See the License for the specific language governing permissions and
# limitations under the License.
"""
This file is composed of the composing preliminary and post filtering techniques.

@Jaeho Bang
"""

import numpy as np
import pandas as pd

from copy import deepcopy
from src.filters.abstract_filter import FilterTemplate
from src.filters.models.ml_randomforest import MLRandomForest


# Meant to be a black box for trying all models available and returning statistics and model for
# the query optimizer to choose for a given query

"""
Each Filter object considers 1 specific query. Either the query optimizer or the pipeline needs to manage a diction of Filters

<<<<<<< HEAD
"""
=======
  def deletePostModel(self, post_model_name):
    """
    Delete postprocessing model from models dictionary
    :param model_name: name of model
    :return: None
    """
    if post_model_name in self.post_models.keys():
      self.post_models.pop(post_model_name)
      if post_model_name in self.all_models.keys():
        self.all_models.pop(post_model_name)
    else:
      print("model name not found in post model dictionary..")
      print("  ", self.post_models.keys(), "are available")


  def train(self, X:np.ndarray, y:np.ndarray):
    for post_model_name, post_model in self.post_models.items():
      post_model.train(X, y)

    for pre_model_name, pre_model in self.pre_models.items():
      pre_model.train(X,y)

    for post_model_names, internal_dict in self.all_models.items():
      for pre_model_names, pre_post_instance_pair in internal_dict.items():
        pre_model, post_model = pre_post_instance_pair
        X_transform = pre_model.predict(X)
        post_model.train(X_transform, y)


  def predict(self, X:np.ndarray, pre_model_name:str = None, post_model_name:str = None)->np.ndarray:
    pre_model_names = self.pre_models.keys()
    post_model_names = self.post_models.keys()

    ## If we haven't found the post model, there is no prediction to be done
    ## so we must raise an error
    if post_model_name is None:
      print("No Post Model is found.")
      print("  Available:", post_model_names)
      return np.array([])
    elif post_model_name not in self.post_models.keys():
      print("Given Post Model is found.")
      print("  Given:", post_model_name)
      print("  Available:", post_model_names)
      return np.array([])


    if pre_model_name is None:
      return self.post_models[post_model_name].predict(X)
    elif pre_model_name not in pre_model_names:
      print("Given Pre Model is not found.")
      print("  Given:", pre_model_name)
      print("  Available:", pre_model_names)
      print("  Using only given post model for prediction...")
      return self.post_models[post_model_name].predict(X)
    else:
      pre_model, post_model = self.all_models[post_model_name][pre_model_name]
      X_transform = pre_model.predict(X)
      return post_model.predict(X_transform)




  def getAllStats(self):
    """
    TODO!!!!
    will need to organize the stats in a panda format where rows correspond to models and cols correspond to RCA values
    One thing to think about is to whether to separate the stats between preprocessing models or post processing models....


    Header(columns) would be [Name, R, C, A]
    The name of pre_model, post_model pair will be separated using semi-colon(;)
    However, if no pre_model is used, only the name of the post_model will appear
    ex1) if 'pca' and 'svm' -> 'pca;svm'
    ex2) if 'svm' -> 'svm'

    :return: dataframe
    """


    name_col = []
    c_col = []
    r_col = []
    a_col = []
    for post_model_name, post_model in self.post_models.items():
      name_col.append(post_model_name)
      c_col.append(getattr(post_model, 'C'))
      r_col.append(getattr(post_model, 'R'))
      a_col.append(getattr(post_model, 'A'))

    for post_model_name, internal_dict in self.all_models.items():
      for pre_model_name, model_pair in internal_dict.items():
        pre_model, post_model = model_pair
        model_name = pre_model_name + ';' + post_model_name
        name_col.append(model_name)
        c_col.append(getattr(pre_model, 'C') + getattr(post_model, 'C'))
        r_col.append(getattr(post_model, 'R'))
        a_col.append(getattr(post_model, 'A'))

    assert(len(name_col) == len(c_col))
    assert(len(name_col) == len(r_col))
    assert(len(name_col) == len(a_col))
>>>>>>> 5d12dc65


class FilterMinimum(FilterTemplate):
    def __init__(self):
        """
        self.pre_models = {'pca': pca_model_instance, 'hashing': hashing_model_instance, 'sampling': sampling_model_instance}
        self.post_models = {'rf': rf_instance, 'svm':svm_instance, 'dnn':dnn_instance}
        self.all_models = {'rf': {'pca': (pca_model_instance, rf_instance_for_pca),
                                  'hashing': (hashing_instance, rf_instance_for_hashing),
                                  'sampling': (sampling_instance, rf_instance_for_sampling),
                                  },
                           'svm': {'pca': (pca_model_instance, svm_instance_for_pca),.....
                           }

        -> post models that doesn't use any pre processing models are saved in self.post_models
        -> post models that do use pre processing models are saved in self.all_models
        -> in this base class, we take care of those things, so no worries!
        """

        self.pre_models = {}
        self.post_models = {}
        self.all_models = {}

        rf = MLRandomForest()
        self.addPostModel('rf', rf)

    def updateModelStatus(self):
        """
        Add combinations of models
        Function should be called whenever add*Model() is called

        :return: None
        """
        post_model_names = self.post_models.keys()
        pre_model_names = self.pre_models.keys()
        for post_model_name in post_model_names:
            if post_model_name not in self.all_models:
                self.all_models[post_model_name] = {}
            for pre_model_name in pre_model_names:
                if pre_model_name not in self.all_models[post_model_name]:
                    self.all_models[post_model_name][pre_model_name] = (
                        self.pre_models[pre_model_name], deepcopy(
                            self.post_models[post_model_name]))

    def addPreModel(self, model_name, model):
        """
        Add preprocessing machine learning/statistical models such as PCA, Sampling, etc
        :param model_name: name of model must be string
        :param model: model
        :return: None
        """
        self.pre_models[model_name] = model
        self.updateModelStatus()

    def addPostModel(self, model_name, model):
        """
        Add postprocessing machine learning/statistical models such as SVM, DNN, random forest, etc
        :param model_name: name of model must be string
        :param model: model
        :return: None
        """
        self.post_models[model_name] = model
        self.updateModelStatus()

    def deletePreModel(self, pre_model_name):
        """
        Delete preprocessing model from models dictionary
        :param model_name: name of model
        :return: None
        """
        if pre_model_name in self.pre_models.keys():
            self.pre_models.pop(pre_model_name)

            for post_model_name in self.all_models.keys():
                if pre_model_name in self.all_models[post_model_name]:
                    self.all_models[post_model_name].pop(pre_model_name)
        else:
            print("model name not found in pre model dictionary..")
            print("  ", self.pre_models.keys(), "are available")
        return

    def deletePostModel(self, post_model_name):
        """
        Delete postprocessing model from models dictionary
        :param model_name: name of model
        :return: None
        """
        if post_model_name in self.post_models.keys():
            self.post_models.pop(post_model_name)
            if post_model_name in self.all_models.keys():
                self.all_models.pop(post_model_name)
        else:
            print("model name not found in post model dictionary..")
            print("  ", self.post_models.keys(), "are available")

    def train(self, X: np.ndarray, y: np.ndarray):
        for post_model_name, post_model in self.post_models.items():
            post_model.train(X, y)

        for pre_model_name, pre_model in self.pre_models.items():
            pre_model.train(X, y)

        for post_model_names, internal_dict in self.all_models.items():
            for pre_model_names, pre_post_instance_pair in internal_dict.items():
                pre_model, post_model = pre_post_instance_pair
                X_transform = pre_model.predict(X)
                post_model.train(X_transform)

    def predict(self, X: np.ndarray, pre_model_name: str = None,
                post_model_name: str = None) -> np.ndarray:
        pre_model_names = self.pre_models.keys()
        post_model_names = self.post_models.keys()

        # If we haven't found the post model, there is no prediction to be done
        # so we must raise an error
        if post_model_name is None:
            print("No Post Model is found.")
            print("  Available:", post_model_names)
            return np.array([])
        elif post_model_name not in self.post_models.keys():
            print("Given Post Model is found.")
            print("  Given:", post_model_name)
            print("  Available:", post_model_names)
            return np.array([])

        if pre_model_name is None:
            return self.post_models[post_model_name].predict(X)
        elif pre_model_name not in pre_model_names:
            print("Given Pre Model is not found.")
            print("  Given:", pre_model_name)
            print("  Available:", pre_model_names)
            print("  Using only given post model for prediction...")
            return self.post_models[post_model_name].predict(X)
        else:
            pre_model, post_model = self.all_models[post_model_name][pre_model_name]
            X_transform = pre_model.predict(X)
            return post_model.predict(X_transform)

    def getAllStats(self):
        """
        TODO!!!!
        will need to organize the stats in a panda format where rows correspond to models and cols correspond to RCA values
        One thing to think about is to whether to separate the stats between preprocessing models or post processing models....


        Header(columns) would be [Name, R, C, A]
        The name of pre_model, post_model pair will be separated using semi-colon(;)
        However, if no pre_model is used, only the name of the post_model will appear
        ex1) if 'pca' and 'svm' -> 'pca;svm'
        ex2) if 'svm' -> 'svm'

        :return: dataframe
        """

        name_col = []
        c_col = []
        r_col = []
        a_col = []
        for post_model_name, post_model in self.post_models.items():
            name_col.append(post_model_name)
            c_col.append(getattr(post_model, 'C'))
            r_col.append(getattr(post_model, 'R'))
            a_col.append(getattr(post_model, 'A'))

        for post_model_name, internal_dict in self.all_models.items():
            for pre_model_name, model_pair in internal_dict.items():
                pre_model, post_model = model_pair
                model_name = pre_model_name + ';' + post_model_name
                name_col.append(model_name)
                c_col.append(
                    getattr(
                        pre_model,
                        'C') +
                    getattr(
                        post_model,
                        'C'))
                r_col.append(getattr(post_model, 'R'))
                a_col.append(getattr(post_model, 'A'))

        assert(len(name_col) == len(c_col))
        assert(len(name_col) == len(r_col))
        assert(len(name_col) == len(a_col))

        data = {'Name': name_col, 'C': c_col, 'R': r_col, 'A': a_col}
        # Create DataFrame
        df = pd.DataFrame(data)

        return df


<<<<<<< HEAD
if __name__ == "__main__":

    filter = FilterMinimum()

    X = np.random.random([100, 30, 30, 3])
    y = np.random.random([100])
    y *= 10
    y = y.astype(np.int32)

    division = int(X.shape[0] * 0.8)
    X_train = X[:division]
    X_test = X[division:]
    y_iscar_train = y[:division]
    y_iscar_test = y[division:]

    filter.train(X_train, y_iscar_train)
    print("filter finished training!")
    y_iscar_hat = filter.predict(X_test, post_model_name='rf')
    print("filter finished prediction!")
    stats = filter.getAllStats()
    print(stats)
    print("filter got all stats")

    """
=======
  """
>>>>>>> 5d12dc65
  from loaders.loader_uadetrac import LoaderUADetrac

  loader = LoaderUADetrac()
  X = loader.load_images()
  y = loader.load_labels()
  y_vehicle = y['vehicle']
  y_iscar = []

  vehicle_types = ["car", "van", "bus", "others"]
  for i in range(len(y_vehicle)):
    if "Sedan" in y_vehicle[i]:
      y_iscar.append(1)
    else:
      y_iscar.append(0)

  y_iscar = np.array(y_iscar, dtype=np.uint8)

  division = int(X.shape[0] * 0.8)
  X_train = X[:division]
  X_test = X[division:]
  y_iscar_train = y_iscar[:division]
  y_iscar_test = y_iscar[division:]
  """<|MERGE_RESOLUTION|>--- conflicted
+++ resolved
@@ -19,7 +19,6 @@
 """
 
 import numpy as np
-import pandas as pd
 
 from copy import deepcopy
 from src.filters.abstract_filter import FilterTemplate
@@ -31,112 +30,7 @@
 
 """
 Each Filter object considers 1 specific query. Either the query optimizer or the pipeline needs to manage a diction of Filters
-
-<<<<<<< HEAD
-"""
-=======
-  def deletePostModel(self, post_model_name):
-    """
-    Delete postprocessing model from models dictionary
-    :param model_name: name of model
-    :return: None
-    """
-    if post_model_name in self.post_models.keys():
-      self.post_models.pop(post_model_name)
-      if post_model_name in self.all_models.keys():
-        self.all_models.pop(post_model_name)
-    else:
-      print("model name not found in post model dictionary..")
-      print("  ", self.post_models.keys(), "are available")
-
-
-  def train(self, X:np.ndarray, y:np.ndarray):
-    for post_model_name, post_model in self.post_models.items():
-      post_model.train(X, y)
-
-    for pre_model_name, pre_model in self.pre_models.items():
-      pre_model.train(X,y)
-
-    for post_model_names, internal_dict in self.all_models.items():
-      for pre_model_names, pre_post_instance_pair in internal_dict.items():
-        pre_model, post_model = pre_post_instance_pair
-        X_transform = pre_model.predict(X)
-        post_model.train(X_transform, y)
-
-
-  def predict(self, X:np.ndarray, pre_model_name:str = None, post_model_name:str = None)->np.ndarray:
-    pre_model_names = self.pre_models.keys()
-    post_model_names = self.post_models.keys()
-
-    ## If we haven't found the post model, there is no prediction to be done
-    ## so we must raise an error
-    if post_model_name is None:
-      print("No Post Model is found.")
-      print("  Available:", post_model_names)
-      return np.array([])
-    elif post_model_name not in self.post_models.keys():
-      print("Given Post Model is found.")
-      print("  Given:", post_model_name)
-      print("  Available:", post_model_names)
-      return np.array([])
-
-
-    if pre_model_name is None:
-      return self.post_models[post_model_name].predict(X)
-    elif pre_model_name not in pre_model_names:
-      print("Given Pre Model is not found.")
-      print("  Given:", pre_model_name)
-      print("  Available:", pre_model_names)
-      print("  Using only given post model for prediction...")
-      return self.post_models[post_model_name].predict(X)
-    else:
-      pre_model, post_model = self.all_models[post_model_name][pre_model_name]
-      X_transform = pre_model.predict(X)
-      return post_model.predict(X_transform)
-
-
-
-
-  def getAllStats(self):
-    """
-    TODO!!!!
-    will need to organize the stats in a panda format where rows correspond to models and cols correspond to RCA values
-    One thing to think about is to whether to separate the stats between preprocessing models or post processing models....
-
-
-    Header(columns) would be [Name, R, C, A]
-    The name of pre_model, post_model pair will be separated using semi-colon(;)
-    However, if no pre_model is used, only the name of the post_model will appear
-    ex1) if 'pca' and 'svm' -> 'pca;svm'
-    ex2) if 'svm' -> 'svm'
-
-    :return: dataframe
-    """
-
-
-    name_col = []
-    c_col = []
-    r_col = []
-    a_col = []
-    for post_model_name, post_model in self.post_models.items():
-      name_col.append(post_model_name)
-      c_col.append(getattr(post_model, 'C'))
-      r_col.append(getattr(post_model, 'R'))
-      a_col.append(getattr(post_model, 'A'))
-
-    for post_model_name, internal_dict in self.all_models.items():
-      for pre_model_name, model_pair in internal_dict.items():
-        pre_model, post_model = model_pair
-        model_name = pre_model_name + ';' + post_model_name
-        name_col.append(model_name)
-        c_col.append(getattr(pre_model, 'C') + getattr(post_model, 'C'))
-        r_col.append(getattr(post_model, 'R'))
-        a_col.append(getattr(post_model, 'A'))
-
-    assert(len(name_col) == len(c_col))
-    assert(len(name_col) == len(r_col))
-    assert(len(name_col) == len(a_col))
->>>>>>> 5d12dc65
+"""
 
 
 class FilterMinimum(FilterTemplate):
@@ -177,9 +71,8 @@
                 self.all_models[post_model_name] = {}
             for pre_model_name in pre_model_names:
                 if pre_model_name not in self.all_models[post_model_name]:
-                    self.all_models[post_model_name][pre_model_name] = (
-                        self.pre_models[pre_model_name], deepcopy(
-                            self.post_models[post_model_name]))
+                    self.all_models[post_model_name][pre_model_name] = (self.pre_models[pre_model_name],
+                                                                        deepcopy(self.post_models[post_model_name]))
 
     def addPreModel(self, model_name, model):
         """
@@ -243,7 +136,7 @@
             for pre_model_names, pre_post_instance_pair in internal_dict.items():
                 pre_model, post_model = pre_post_instance_pair
                 X_transform = pre_model.predict(X)
-                post_model.train(X_transform)
+                post_model.train(X_transform, y)
 
     def predict(self, X: np.ndarray, pre_model_name: str = None,
                 post_model_name: str = None) -> np.ndarray:
@@ -314,67 +207,4 @@
                         post_model,
                         'C'))
                 r_col.append(getattr(post_model, 'R'))
-                a_col.append(getattr(post_model, 'A'))
-
-        assert(len(name_col) == len(c_col))
-        assert(len(name_col) == len(r_col))
-        assert(len(name_col) == len(a_col))
-
-        data = {'Name': name_col, 'C': c_col, 'R': r_col, 'A': a_col}
-        # Create DataFrame
-        df = pd.DataFrame(data)
-
-        return df
-
-
-<<<<<<< HEAD
-if __name__ == "__main__":
-
-    filter = FilterMinimum()
-
-    X = np.random.random([100, 30, 30, 3])
-    y = np.random.random([100])
-    y *= 10
-    y = y.astype(np.int32)
-
-    division = int(X.shape[0] * 0.8)
-    X_train = X[:division]
-    X_test = X[division:]
-    y_iscar_train = y[:division]
-    y_iscar_test = y[division:]
-
-    filter.train(X_train, y_iscar_train)
-    print("filter finished training!")
-    y_iscar_hat = filter.predict(X_test, post_model_name='rf')
-    print("filter finished prediction!")
-    stats = filter.getAllStats()
-    print(stats)
-    print("filter got all stats")
-
-    """
-=======
-  """
->>>>>>> 5d12dc65
-  from loaders.loader_uadetrac import LoaderUADetrac
-
-  loader = LoaderUADetrac()
-  X = loader.load_images()
-  y = loader.load_labels()
-  y_vehicle = y['vehicle']
-  y_iscar = []
-
-  vehicle_types = ["car", "van", "bus", "others"]
-  for i in range(len(y_vehicle)):
-    if "Sedan" in y_vehicle[i]:
-      y_iscar.append(1)
-    else:
-      y_iscar.append(0)
-
-  y_iscar = np.array(y_iscar, dtype=np.uint8)
-
-  division = int(X.shape[0] * 0.8)
-  X_train = X[:division]
-  X_test = X[division:]
-  y_iscar_train = y_iscar[:division]
-  y_iscar_test = y_iscar[division:]
-  """+                a_col.append(getattr(post_model, 'A'))