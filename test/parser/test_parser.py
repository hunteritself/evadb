# coding=utf-8
# Copyright 2018-2020 EVA
#
# Licensed under the Apache License, Version 2.0 (the "License");
# you may not use this file except in compliance with the License.
# You may obtain a copy of the License at
#
#     http://www.apache.org/licenses/LICENSE-2.0
#
# Unless required by applicable law or agreed to in writing, software
# distributed under the License is distributed on an "AS IS" BASIS,
# WITHOUT WARRANTIES OR CONDITIONS OF ANY KIND, either express or implied.
# See the License for the specific language governing permissions and
# limitations under the License.

import unittest

from src.parser.eva_parser import EvaQLParser
from src.parser.eva_statement import EvaStatement
<<<<<<< HEAD

from src.parser.eva_statement import StatementType
 
=======
from src.parser.eva_statement import StatementType
from src.parser.select_statement import SelectStatement
>>>>>>> 5993376e
from src.expression.abstract_expression import ExpressionType
from src.parser.table_ref import TableRef, TableInfo


class ParserTests(unittest.TestCase):
    def __init__(self, *args, **kwargs):
        super().__init__(*args, **kwargs)

    def test_create_statement(self):
        parser = EvaQLParser()

        single_queries = []
        single_queries.append(
            """CREATE TABLE IF NOT EXISTS Persons (
                  Frame_ID INTEGER,
                  Frame_Data TEXT
            );""")

        for query in single_queries:
            eva_statement_list = parser.parse(query)
            self.assertIsInstance(eva_statement_list, list)
            self.assertEqual(len(eva_statement_list), 1)
            self.assertIsInstance(
                eva_statement_list[0], EvaStatement)

            print(eva_statement_list[0])

    def test_single_statement_queries(self):
        parser = EvaQLParser()

        single_queries = []
        single_queries.append("SELECT CLASS FROM TAIPAI;")
        single_queries.append("SELECT CLASS FROM TAIPAI WHERE CLASS = 'VAN';")
        single_queries.append("SELECT CLASS,REDNESS FROM TAIPAI \
            WHERE CLASS = 'VAN' AND REDNESS > 20;")
        single_queries.append("SELECT CLASS FROM TAIPAI \
            WHERE (CLASS = 'VAN' AND REDNESS < 300 ) OR REDNESS > 500;")
        single_queries.append("SELECT CLASS FROM TAIPAI \
            WHERE (CLASS = 'VAN' AND REDNESS < 300 ) OR REDNESS > 500;")

        for query in single_queries:
            eva_statement_list = parser.parse(query)
            self.assertIsInstance(eva_statement_list, list)
            self.assertEqual(len(eva_statement_list), 1)
            self.assertIsInstance(
                eva_statement_list[0], EvaStatement)

    def test_multiple_statement_queries(self):
        parser = EvaQLParser()

        multiple_queries = []
        multiple_queries.append("SELECT CLASS FROM TAIPAI \
            WHERE CLASS = 'VAN' AND REDNESS < 300  OR REDNESS > 500; \
            SELECT REDNESS FROM TAIPAI \
            WHERE (CLASS = 'VAN' AND REDNESS = 300)")

        for query in multiple_queries:
            eva_statement_list = parser.parse(query)
            self.assertIsInstance(eva_statement_list, list)
            self.assertEqual(len(eva_statement_list), 2)
            self.assertIsInstance(
                eva_statement_list[0], EvaStatement)
            self.assertIsInstance(
                eva_statement_list[1], EvaStatement)

    def test_select_statement(self):
        parser = EvaQLParser()
        select_query = "SELECT CLASS, REDNESS FROM TAIPAI \
            WHERE (CLASS = 'VAN' AND REDNESS < 300 ) OR REDNESS > 500;"
        eva_statement_list = parser.parse(select_query)
        self.assertIsInstance(eva_statement_list, list)
        self.assertEqual(len(eva_statement_list), 1)
        self.assertEqual(eva_statement_list[0].stmt_type, StatementType.SELECT)

        select_stmt = eva_statement_list[0]

        # target List
        self.assertIsNotNone(select_stmt.target_list)
        self.assertEqual(len(select_stmt.target_list), 2)
        self.assertEqual(
            select_stmt.target_list[0].etype, ExpressionType.TUPLE_VALUE)
        self.assertEqual(
            select_stmt.target_list[1].etype, ExpressionType.TUPLE_VALUE)

        # from_table
        self.assertIsNotNone(select_stmt.from_table)
        self.assertIsInstance(select_stmt.from_table, TableRef)
        self.assertEqual(
            select_stmt.from_table.table_info.table_name, 'TAIPAI')

        # where_clause
        self.assertIsNotNone(select_stmt.where_clause)
        # other tests should go in expression testing

    def test_select_statement_class(self):
        ''' Testing setting different clauses for Select
        Statement class
        Class: SelectStatement'''

        select_stmt_new = SelectStatement()
        parser = EvaFrameQLParser()

        select_query_new = "SELECT CLASS, REDNESS FROM TAIPAI \
            WHERE (CLASS = 'VAN' AND REDNESS < 400 ) OR REDNESS > 700;"
        eva_statement_list = parser.parse(select_query_new)
        select_stmt = eva_statement_list[0]

        select_stmt_new.where_clause = select_stmt.where_clause
        select_stmt_new.target_list = select_stmt.target_list
        select_stmt_new.from_table = select_stmt.from_table

        self.assertEqual(
            select_stmt_new.where_clause, select_stmt.where_clause)
        self.assertEqual(
            select_stmt_new.target_list, select_stmt.target_list)
        self.assertEqual(
            select_stmt_new.from_table, select_stmt.from_table)
        self.assertEqual(str(select_stmt_new), str(select_stmt))

    def test_table_ref(self):
        ''' Testing table info in TableRef
            Class: TableInfo
        '''
        table_info = TableInfo('TAIPAI', 'Schema', 'Database')
        table_ref_obj = TableRef(table_info)
        select_stmt_new = SelectStatement()
        select_stmt_new.from_table = table_ref_obj
        self.assertEqual(
            select_stmt_new.from_table.table_info.table_name, 
            'TAIPAI')
        self.assertEqual(
            select_stmt_new.from_table.table_info.schema_name, 
            'Schema')
        self.assertEqual(
            select_stmt_new.from_table.table_info.database_name, 
            'Database')


if __name__ == '__main__':
    unittest.main()<|MERGE_RESOLUTION|>--- conflicted
+++ resolved
@@ -17,14 +17,10 @@
 
 from src.parser.eva_parser import EvaQLParser
 from src.parser.eva_statement import EvaStatement
-<<<<<<< HEAD
 
 from src.parser.eva_statement import StatementType
- 
-=======
-from src.parser.eva_statement import StatementType
 from src.parser.select_statement import SelectStatement
->>>>>>> 5993376e
+
 from src.expression.abstract_expression import ExpressionType
 from src.parser.table_ref import TableRef, TableInfo
 
@@ -125,7 +121,7 @@
         Class: SelectStatement'''
 
         select_stmt_new = SelectStatement()
-        parser = EvaFrameQLParser()
+        parser = EvaQLParser()
 
         select_query_new = "SELECT CLASS, REDNESS FROM TAIPAI \
             WHERE (CLASS = 'VAN' AND REDNESS < 400 ) OR REDNESS > 700;"
@@ -153,13 +149,13 @@
         select_stmt_new = SelectStatement()
         select_stmt_new.from_table = table_ref_obj
         self.assertEqual(
-            select_stmt_new.from_table.table_info.table_name, 
+            select_stmt_new.from_table.table_info.table_name,
             'TAIPAI')
         self.assertEqual(
-            select_stmt_new.from_table.table_info.schema_name, 
+            select_stmt_new.from_table.table_info.schema_name,
             'Schema')
         self.assertEqual(
-            select_stmt_new.from_table.table_info.database_name, 
+            select_stmt_new.from_table.table_info.database_name,
             'Database')
 
 
