--- conflicted
+++ resolved
@@ -178,17 +178,23 @@
     elif vector_store_type == VectorStoreType.CHROMADB:
         return {"index_path": str(Path(index_path).parent)}
     elif vector_store_type == VectorStoreType.PINECONE:
-<<<<<<< HEAD
-        return {}
-    elif vector_store_type == VectorStoreType.WEAVIATE:
-        return {}
-=======
         # add the required API_KEYS
         return {
             "PINECONE_API_KEY": catalog().get_configuration_catalog_value(
                 "PINECONE_API_KEY"
             ),
             "PINECONE_ENV": catalog().get_configuration_catalog_value("PINECONE_ENV"),
+        }
+    elif vector_store_type == VectorStoreType.WEAVIATE:
+        # Weaviate Configuration
+        # Weaviate API key and url Can be obtained from cluster details on Weaviate Cloud Services (WCS) dashboard
+        return {
+            "WEAVIATE_API_KEY": catalog().get_configuration_catalog_value(
+                "WEAVIATE_API_KEY"
+            ),
+            "WEAVIATE_API_URL": catalog().get_configuration_catalog_value(
+                "WEAVIATE_API_URL"
+            ),
         }
     elif vector_store_type == VectorStoreType.MILVUS:
         return {
@@ -202,7 +208,6 @@
             ),
             "MILVUS_TOKEN": catalog().get_configuration_catalog_value("MILVUS_TOKEN"),
         }
->>>>>>> 0c25a442
     else:
         raise ValueError("Unsupported vector store type: {}".format(vector_store_type))
 
