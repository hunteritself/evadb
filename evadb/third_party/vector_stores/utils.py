--- conflicted
+++ resolved
@@ -52,14 +52,12 @@
             validate_kwargs(kwargs, required_params, required_params)
             return ChromaDBVectorStore(index_name, **kwargs)
 
-<<<<<<< HEAD
         elif vector_store_type == VectorStoreType.WEAVIATE:
             from evadb.third_party.vector_stores.weaviate import required_params
 
             validate_kwargs(kwargs, required_params, required_params)
             return WeaviateVectorStore(index_name, **kwargs)
 
-=======
         elif vector_store_type == VectorStoreType.MILVUS:
             from evadb.third_party.vector_stores.milvus import (
                 allowed_params,
@@ -68,6 +66,6 @@
 
             validate_kwargs(kwargs, allowed_params, required_params)
             return MilvusVectorStore(index_name, **kwargs)
->>>>>>> 0c25a442
+
         else:
             raise Exception(f"Vector store {vector_store_type} not supported")